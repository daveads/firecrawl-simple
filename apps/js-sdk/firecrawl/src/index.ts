import axios, { AxiosResponse, AxiosRequestHeaders } from "axios";
import { z } from "zod";
import { zodToJsonSchema } from "zod-to-json-schema";
/**
 * Configuration interface for FirecrawlApp.
 */
export interface FirecrawlAppConfig {
    apiKey?: string | null;
    apiUrl?: string | null;
}

/**
 * Metadata for a Firecrawl document.
 */
<<<<<<< HEAD
export interface Params {
    [key: string]: any;
    extractorOptions?: {
        extractionSchema: z.ZodSchema | any;
        mode?: "llm-extraction";
        extractionPrompt?: string;
    };
=======
export interface FirecrawlDocumentMetadata {
  title?: string;
  description?: string;
  language?: string;
  keywords?: string;
  robots?: string;
  ogTitle?: string;
  ogDescription?: string;
  ogUrl?: string;
  ogImage?: string;
  ogAudio?: string;
  ogDeterminer?: string;
  ogLocale?: string;
  ogLocaleAlternate?: string[];
  ogSiteName?: string;
  ogVideo?: string;
  dctermsCreated?: string;
  dcDateCreated?: string;
  dcDate?: string;
  dctermsType?: string;
  dcType?: string;
  dctermsAudience?: string;
  dctermsSubject?: string;
  dcSubject?: string;
  dcDescription?: string;
  dctermsKeywords?: string;
  modifiedTime?: string;
  publishedTime?: string;
  articleTag?: string;
  articleSection?: string;
  sourceURL?: string;
  pageStatusCode?: number;
  pageError?: string;
  [key: string]: any;
>>>>>>> b53ba58b
}

/**
 * Document interface for Firecrawl.
 */
<<<<<<< HEAD
export interface ScrapeResponse {
    success: boolean;
    data?: any;
    error?: string;
=======
export interface FirecrawlDocument {
  id?: string;
  url?: string;
  content: string;
  markdown?: string;
  html?: string;
  llm_extraction?: Record<string, any>;
  createdAt?: Date;
  updatedAt?: Date;
  type?: string;
  metadata: FirecrawlDocumentMetadata;
  childrenLinks?: string[];
  provider?: string;
  warning?: string;

  index?: number;
>>>>>>> b53ba58b
}

/**
 * Response interface for scraping operations.
 */
export interface ScrapeResponse {
   success: boolean;
   data?: FirecrawlDocument;
   error?: string;
}
/**
* Response interface for searching operations.
*/
export interface SearchResponse {
<<<<<<< HEAD
    success: boolean;
    data?: any;
    error?: string;
=======
   success: boolean;
   data?: FirecrawlDocument[];
   error?: string;
>>>>>>> b53ba58b
}
/**
* Response interface for crawling operations.
*/
export interface CrawlResponse {
<<<<<<< HEAD
    success: boolean;
    jobId?: string;
    data?: any;
    error?: string;
=======
   success: boolean;
   jobId?: string;
   data?: FirecrawlDocument[];
   error?: string;
>>>>>>> b53ba58b
}
/**
* Response interface for job status checks.
*/
export interface JobStatusResponse {
<<<<<<< HEAD
    success: boolean;
    status: string;
    jobId?: string;
    data?: any;
    partial_data?: any,
    error?: string;
=======
   success: boolean;
   status: string;
   jobId?: string;
   data?: FirecrawlDocument[];
   partial_data?: FirecrawlDocument[];
   error?: string;
}
/**
  * Generic parameter interface.
  */
export interface Params {
   [key: string]: any;
   extractorOptions?: {
       extractionSchema: z.ZodSchema | any;
       mode?: "llm-extraction";
       extractionPrompt?: string;
   };
>>>>>>> b53ba58b
}
/**
 * Main class for interacting with the Firecrawl API.
 */
export default class FirecrawlApp {
    private apiKey: string;
    private apiUrl: string;

    /**
     * Initializes a new instance of the FirecrawlApp class.
     * @param {FirecrawlAppConfig} config - Configuration options for the FirecrawlApp instance.
     */
    constructor({ apiKey = null, apiUrl = null }: FirecrawlAppConfig) {
        this.apiKey = apiKey || "";
        this.apiUrl = apiUrl || "https://api.firecrawl.dev"
        if (!this.apiKey) {
            throw new Error("No API key provided");
        }
    }

    /**
     * Scrapes a URL using the Firecrawl API.
     * @param {string} url - The URL to scrape.
     * @param {Params | null} params - Additional parameters for the scrape request.
     * @returns {Promise<ScrapeResponse>} The response from the scrape operation.
     */
    async scrapeUrl(
        url: string,
        params: Params | null = null
    ): Promise<ScrapeResponse> {
        const headers: AxiosRequestHeaders = {
            "Content-Type": "application/json",
            Authorization: `Bearer ${this.apiKey}`,
        } as AxiosRequestHeaders;
        let jsonData: Params = { url, ...params };
        if (params?.extractorOptions?.extractionSchema) {
            let schema = params.extractorOptions.extractionSchema;
            // Check if schema is an instance of ZodSchema to correctly identify Zod schemas
            if (schema instanceof z.ZodSchema) {
                schema = zodToJsonSchema(schema);
            }
            jsonData = {
                ...jsonData,
                extractorOptions: {
                    ...params.extractorOptions,
                    extractionSchema: schema,
                    mode: params.extractorOptions.mode || "llm-extraction",
                },
            };
        }
        try {
            const response: AxiosResponse = await axios.post(
                this.apiUrl + "/v0/scrape",
                jsonData,
                { headers },
            );
            if (response.status === 200) {
                const responseData = response.data;
                if (responseData.success) {
                    return responseData;
                } else {
                    throw new Error(`Failed to scrape URL. Error: ${responseData.error}`);
                }
            } else {
                this.handleError(response, "scrape URL");
            }
        } catch (error: any) {
            throw new Error(error.message);
        }
        return { success: false, error: "Internal server error." };
    }

    /**
     * Searches for a query using the Firecrawl API.
     * @param {string} query - The query to search for.
     * @param {Params | null} params - Additional parameters for the search request.
     * @returns {Promise<SearchResponse>} The response from the search operation.
     */
    async search(
        query: string,
        params: Params | null = null
    ): Promise<SearchResponse> {
        const headers: AxiosRequestHeaders = {
            "Content-Type": "application/json",
            Authorization: `Bearer ${this.apiKey}`,
        } as AxiosRequestHeaders;
        let jsonData: Params = { query };
        if (params) {
            jsonData = { ...jsonData, ...params };
        }
        try {
            const response: AxiosResponse = await axios.post(
                this.apiUrl + "/v0/search",
                jsonData,
                { headers }
            );
            if (response.status === 200) {
                const responseData = response.data;
                if (responseData.success) {
                    return responseData;
                } else {
                    throw new Error(`Failed to search. Error: ${responseData.error}`);
                }
            } else {
                this.handleError(response, "search");
            }
        } catch (error: any) {
            throw new Error(error.message);
        }
        return { success: false, error: "Internal server error." };
    }

    /**
     * Initiates a crawl job for a URL using the Firecrawl API.
     * @param {string} url - The URL to crawl.
     * @param {Params | null} params - Additional parameters for the crawl request.
     * @param {boolean} waitUntilDone - Whether to wait for the crawl job to complete.
     * @param {number} pollInterval - Time in seconds for job status checks.
     * @param {string} idempotencyKey - Optional idempotency key for the request.
     * @returns {Promise<CrawlResponse | any>} The response from the crawl operation.
     */
    async crawlUrl(
        url: string,
        params: Params | null = null,
        waitUntilDone: boolean = true,
        pollInterval: number = 2,
        idempotencyKey?: string
    ): Promise<CrawlResponse | any> {
        const headers = this.prepareHeaders(idempotencyKey);
        let jsonData: Params = { url };
        if (params) {
            jsonData = { ...jsonData, ...params };
        }
        try {
            const response: AxiosResponse = await this.postRequest(
                this.apiUrl + "/v0/crawl",
                jsonData,
                headers
            );
            if (response.status === 200) {
                const jobId: string = response.data.jobId;
                if (waitUntilDone) {
                    return this.monitorJobStatus(jobId, headers, pollInterval);
                } else {
                    return { success: true, jobId };
                }
            } else {
                this.handleError(response, "start crawl job");
            }
        } catch (error: any) {
            console.log(error);
            throw new Error(error.message);
        }
        return { success: false, error: "Internal server error." };
    }

    /**
     * Checks the status of a crawl job using the Firecrawl API.
     * @param {string} jobId - The job ID of the crawl operation.
     * @returns {Promise<JobStatusResponse>} The response containing the job status.
     */
    async checkCrawlStatus(jobId: string): Promise<JobStatusResponse> {
        const headers: AxiosRequestHeaders = this.prepareHeaders();
        try {
            const response: AxiosResponse = await this.getRequest(
                this.apiUrl + `/v0/crawl/status/${jobId}`,
                headers
            );
            if (response.status === 200) {
                return {
                    success: true,
                    status: response.data.status,
                    data: response.data.data,
                    partial_data: !response.data.data ? response.data.partial_data : undefined,
                };
            } else {
                this.handleError(response, "check crawl status");
            }
        } catch (error: any) {
            throw new Error(error.message);
        }
        return {
            success: false,
            status: "unknown",
            error: "Internal server error.",
        };
    }

    /**
     * Prepares the headers for an API request.
     * @returns {AxiosRequestHeaders} The prepared headers.
     */
    prepareHeaders(idempotencyKey?: string): AxiosRequestHeaders {
        return {
            'Content-Type': 'application/json',
            'Authorization': `Bearer ${this.apiKey}`,
            ...(idempotencyKey ? { 'x-idempotency-key': idempotencyKey } : {}),
        } as AxiosRequestHeaders & { 'x-idempotency-key'?: string };
    }

    /**
     * Sends a POST request to the specified URL.
     * @param {string} url - The URL to send the request to.
     * @param {Params} data - The data to send in the request.
     * @param {AxiosRequestHeaders} headers - The headers for the request.
     * @returns {Promise<AxiosResponse>} The response from the POST request.
     */
    postRequest(
        url: string,
        data: Params,
        headers: AxiosRequestHeaders
    ): Promise<AxiosResponse> {
        return axios.post(url, data, { headers });
    }

    /**
     * Sends a GET request to the specified URL.
     * @param {string} url - The URL to send the request to.
     * @param {AxiosRequestHeaders} headers - The headers for the request.
     * @returns {Promise<AxiosResponse>} The response from the GET request.
     */
    getRequest(
        url: string,
        headers: AxiosRequestHeaders
    ): Promise<AxiosResponse> {
        return axios.get(url, { headers });
    }

    /**
     * Monitors the status of a crawl job until completion or failure.
     * @param {string} jobId - The job ID of the crawl operation.
     * @param {AxiosRequestHeaders} headers - The headers for the request.
     * @param {number} timeout - Timeout in seconds for job status checks.
     * @returns {Promise<any>} The final job status or data.
     */
    async monitorJobStatus(
        jobId: string,
        headers: AxiosRequestHeaders,
        checkInterval: number
    ): Promise<any> {
        while (true) {
            const statusResponse: AxiosResponse = await this.getRequest(
                this.apiUrl + `/v0/crawl/status/${jobId}`,
                headers
            );
            if (statusResponse.status === 200) {
                const statusData = statusResponse.data;
                if (statusData.status === "completed") {
                    if ("data" in statusData) {
                        return statusData.data;
                    } else {
                        throw new Error("Crawl job completed but no data was returned");
                    }
                } else if (
                    ["active", "paused", "pending", "queued"].includes(statusData.status)
                ) {
                    if (checkInterval < 2) {
                        checkInterval = 2;
                    }
                    await new Promise((resolve) => setTimeout(resolve, checkInterval * 1000)); // Wait for the specified timeout before checking again
                } else {
                    throw new Error(
                        `Crawl job failed or was stopped. Status: ${statusData.status}`
                    );
                }
            } else {
                this.handleError(statusResponse, "check crawl status");
            }
        }
    }

    /**
     * Handles errors from API responses.
     * @param {AxiosResponse} response - The response from the API.
     * @param {string} action - The action being performed when the error occurred.
     */
    handleError(response: AxiosResponse, action: string): void {
        if ([402, 408, 409, 500].includes(response.status)) {
            const errorMessage: string =
                response.data.error || "Unknown error occurred";
            throw new Error(
                `Failed to ${action}. Status code: ${response.status}. Error: ${errorMessage}`
            );
        } else {
            throw new Error(
                `Unexpected error occurred while trying to ${action}. Status code: ${response.status}`
            );
        }
    }
}<|MERGE_RESOLUTION|>--- conflicted
+++ resolved
@@ -5,22 +5,13 @@
  * Configuration interface for FirecrawlApp.
  */
 export interface FirecrawlAppConfig {
-    apiKey?: string | null;
-    apiUrl?: string | null;
+  apiKey?: string | null;
+  apiUrl?: string | null;
 }
 
 /**
  * Metadata for a Firecrawl document.
  */
-<<<<<<< HEAD
-export interface Params {
-    [key: string]: any;
-    extractorOptions?: {
-        extractionSchema: z.ZodSchema | any;
-        mode?: "llm-extraction";
-        extractionPrompt?: string;
-    };
-=======
 export interface FirecrawlDocumentMetadata {
   title?: string;
   description?: string;
@@ -55,18 +46,11 @@
   pageStatusCode?: number;
   pageError?: string;
   [key: string]: any;
->>>>>>> b53ba58b
 }
 
 /**
  * Document interface for Firecrawl.
  */
-<<<<<<< HEAD
-export interface ScrapeResponse {
-    success: boolean;
-    data?: any;
-    error?: string;
-=======
 export interface FirecrawlDocument {
   id?: string;
   url?: string;
@@ -83,7 +67,6 @@
   warning?: string;
 
   index?: number;
->>>>>>> b53ba58b
 }
 
 /**
@@ -98,44 +81,23 @@
 * Response interface for searching operations.
 */
 export interface SearchResponse {
-<<<<<<< HEAD
-    success: boolean;
-    data?: any;
-    error?: string;
-=======
    success: boolean;
    data?: FirecrawlDocument[];
    error?: string;
->>>>>>> b53ba58b
 }
 /**
 * Response interface for crawling operations.
 */
 export interface CrawlResponse {
-<<<<<<< HEAD
-    success: boolean;
-    jobId?: string;
-    data?: any;
-    error?: string;
-=======
    success: boolean;
    jobId?: string;
    data?: FirecrawlDocument[];
    error?: string;
->>>>>>> b53ba58b
 }
 /**
 * Response interface for job status checks.
 */
 export interface JobStatusResponse {
-<<<<<<< HEAD
-    success: boolean;
-    status: string;
-    jobId?: string;
-    data?: any;
-    partial_data?: any,
-    error?: string;
-=======
    success: boolean;
    status: string;
    jobId?: string;
@@ -153,7 +115,6 @@
        mode?: "llm-extraction";
        extractionPrompt?: string;
    };
->>>>>>> b53ba58b
 }
 /**
  * Main class for interacting with the Firecrawl API.
